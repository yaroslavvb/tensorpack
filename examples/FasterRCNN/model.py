#!/usr/bin/env python
# -*- coding: utf-8 -*-
# File: model.py

import numpy as np
import tensorflow as tf
from tensorpack.tfutils import get_current_tower_context
from tensorpack.tfutils.summary import add_moving_summary
from tensorpack.tfutils.argscope import argscope
from tensorpack.tfutils.scope_utils import under_name_scope
from tensorpack.models import (
<<<<<<< HEAD
    Conv2D, FullyConnected, GlobalAvgPooling, Deconv2D)
=======
    Conv2D, FullyConnected, GlobalAvgPooling, layer_register)
>>>>>>> acfb57c2

from utils.box_ops import pairwise_iou
import config


@layer_register(log_shape=True)
def rpn_head(featuremap, channel, num_anchors):
    """
    Returns:
        label_logits: fHxfWxNA
        box_logits: fHxfWxNAx4
    """
    with argscope(Conv2D, data_format='NCHW',
                  W_init=tf.random_normal_initializer(stddev=0.01)):
        hidden = Conv2D('conv0', featuremap, channel, 3, nl=tf.nn.relu)

        label_logits = Conv2D('class', hidden, num_anchors, 1)
        box_logits = Conv2D('box', hidden, 4 * num_anchors, 1)
        # 1, NA(*4), im/16, im/16 (NCHW)

        label_logits = tf.transpose(label_logits, [0, 2, 3, 1])  # 1xfHxfWxNA
        label_logits = tf.squeeze(label_logits, 0)  # fHxfWxNA

        shp = tf.shape(box_logits)  # 1x(NAx4)xfHxfW
        box_logits = tf.transpose(box_logits, [0, 2, 3, 1])  # 1xfHxfWx(NAx4)
        box_logits = tf.reshape(box_logits, tf.stack([shp[2], shp[3], num_anchors, 4]))  # fHxfWxNAx4
    return label_logits, box_logits


@under_name_scope()
def rpn_losses(anchor_labels, anchor_boxes, label_logits, box_logits):
    """
    Args:
        anchor_labels: fHxfWxNA
        anchor_boxes: fHxfWxNAx4, encoded
        label_logits:  fHxfWxNA
        box_logits: fHxfWxNAx4

    Returns:
        label_loss, box_loss
    """
    with tf.device('/cpu:0'):
        valid_mask = tf.stop_gradient(tf.not_equal(anchor_labels, -1))
        pos_mask = tf.stop_gradient(tf.equal(anchor_labels, 1))
        nr_valid = tf.stop_gradient(tf.count_nonzero(valid_mask), name='num_valid_anchor')
        nr_pos = tf.count_nonzero(pos_mask, name='num_pos_anchor')

        valid_anchor_labels = tf.boolean_mask(anchor_labels, valid_mask)
    valid_label_logits = tf.boolean_mask(label_logits, valid_mask)

    with tf.name_scope('label_metrics'):
        valid_label_prob = tf.nn.sigmoid(valid_label_logits)
        summaries = []
        with tf.device('/cpu:0'):
            for th in [0.5, 0.2, 0.1]:
                valid_prediction = tf.cast(valid_label_prob > th, tf.int32)
                prediction_corr = tf.count_nonzero(tf.equal(valid_prediction, valid_anchor_labels))
                pos_prediction_corr = tf.count_nonzero(tf.logical_and(
                    valid_label_prob > th,
                    tf.equal(valid_prediction, valid_anchor_labels)))
                summaries.append(tf.truediv(
                    pos_prediction_corr,
                    nr_pos, name='recall_th{}'.format(th)))
                summaries.append(tf.truediv(
                    prediction_corr,
                    nr_valid, name='accuracy_th{}'.format(th)))

    label_loss = tf.nn.sigmoid_cross_entropy_with_logits(
        labels=tf.to_float(valid_anchor_labels), logits=valid_label_logits)
    label_loss = tf.reduce_mean(label_loss, name='label_loss')

    pos_anchor_boxes = tf.boolean_mask(anchor_boxes, pos_mask)
    pos_box_logits = tf.boolean_mask(box_logits, pos_mask)
    delta = 1.0 / 9
    box_loss = tf.losses.huber_loss(
        pos_anchor_boxes, pos_box_logits, delta=delta,
        reduction=tf.losses.Reduction.SUM) / delta
    box_loss = tf.div(
        box_loss,
        tf.cast(nr_valid, tf.float32), name='box_loss')

    for k in [label_loss, box_loss, nr_valid, nr_pos] + summaries:
        add_moving_summary(k)
    return label_loss, box_loss


@under_name_scope()
def decode_bbox_target(box_predictions, anchors):
    """
    Args:
        box_predictions: fHxfWxNAx4, logits
        anchors: fHxfWxNAx4, floatbox

    Returns:
        box_decoded: (fHxfWxNA)x4, float32
    """
    box_pred_txtytwth = tf.reshape(box_predictions, (-1, 2, 2))
    box_pred_txty, box_pred_twth = tf.split(box_pred_txtytwth, 2, axis=1)
    # each is (fHxfWxNA)x1x2
    anchors_x1y1x2y2 = tf.reshape(anchors, (-1, 2, 2))
    anchors_x1y1, anchors_x2y2 = tf.split(anchors_x1y1x2y2, 2, axis=1)

    waha = tf.to_float(anchors_x2y2 - anchors_x1y1)
    xaya = tf.to_float(anchors_x2y2 + anchors_x1y1) * 0.5

    wbhb = tf.exp(tf.minimum(
        box_pred_twth, config.BBOX_DECODE_CLIP)) * waha
    xbyb = box_pred_txty * waha + xaya
    x1y1 = xbyb - wbhb * 0.5
    x2y2 = xbyb + wbhb * 0.5
    out = tf.squeeze(tf.concat([x1y1, x2y2], axis=2), axis=1, name='output')
    return out


@under_name_scope()
def encode_bbox_target(boxes, anchors):
    """
    Args:
        boxes: fHxfWxNAx4, float32
        anchors: fHxfWxNAx4, float32

    Returns:
        box_encoded: fHxfWxNAx4
    """
    anchors_x1y1x2y2 = tf.reshape(anchors, (-1, 2, 2))
    anchors_x1y1, anchors_x2y2 = tf.split(anchors_x1y1x2y2, 2, axis=1)
    waha = tf.to_float(anchors_x2y2 - anchors_x1y1)
    xaya = tf.to_float(anchors_x2y2 + anchors_x1y1) * 0.5

    boxes_x1y1x2y2 = tf.reshape(boxes, (-1, 2, 2))
    boxes_x1y1, boxes_x2y2 = tf.split(boxes_x1y1x2y2, 2, axis=1)
    wbhb = tf.to_float(boxes_x2y2 - boxes_x1y1)
    xbyb = tf.to_float(boxes_x2y2 + boxes_x1y1) * 0.5

    # Note that here not all boxes are valid. Some may be zero

    txty = (xbyb - xaya) / waha
    twth = tf.log(wbhb / waha)  # may contain -inf for invalid boxes
    encoded = tf.concat([txty, twth], axis=1)  # (-1x2x2)
    return tf.reshape(encoded, tf.shape(boxes))


@under_name_scope()
def generate_rpn_proposals(boxes, scores, img_shape):
    """
    Args:
        boxes: nx4 float dtype, decoded to floatbox already
        scores: n float, the logits
        img_shape: [h, w]

    Returns:
        boxes: kx4 float
        scores: k logits
    """
    if get_current_tower_context().is_training:
        PRE_NMS_TOPK = config.TRAIN_PRE_NMS_TOPK
        POST_NMS_TOPK = config.TRAIN_POST_NMS_TOPK
    else:
        PRE_NMS_TOPK = config.TEST_PRE_NMS_TOPK
        POST_NMS_TOPK = config.TEST_POST_NMS_TOPK

    @under_name_scope()
    def clip_boxes(boxes, window):
        boxes = tf.maximum(boxes, 0.0)
        m = tf.tile(tf.reverse(window, [0]), [2])    # (4,)
        boxes = tf.minimum(boxes, tf.to_float(m))
        return boxes

    topk = tf.minimum(PRE_NMS_TOPK, tf.size(scores))
    topk_scores, topk_indices = tf.nn.top_k(scores, k=topk, sorted=False)
    topk_boxes = tf.gather(boxes, topk_indices)
    topk_boxes = clip_boxes(topk_boxes, img_shape)

    topk_boxes_x1y1x2y2 = tf.reshape(topk_boxes, (-1, 2, 2))
    topk_boxes_x1y1, topk_boxes_x2y2 = tf.split(topk_boxes_x1y1x2y2, 2, axis=1)
    # nx1x2 each
    wbhb = tf.squeeze(topk_boxes_x2y2 - topk_boxes_x1y1, axis=1)
    valid = tf.reduce_all(wbhb > config.RPN_MIN_SIZE, axis=1)  # n,
    topk_valid_boxes_x1y1x2y2 = tf.boolean_mask(topk_boxes_x1y1x2y2, valid)
    topk_valid_scores = tf.boolean_mask(topk_scores, valid)

    topk_valid_boxes_y1x1y2x2 = tf.reshape(
        tf.reverse(topk_valid_boxes_x1y1x2y2, axis=[2]),
        (-1, 4), name='nms_input_boxes')
    nms_indices = tf.image.non_max_suppression(
        topk_valid_boxes_y1x1y2x2,
        topk_valid_scores,
        max_output_size=POST_NMS_TOPK,
        iou_threshold=config.RPN_PROPOSAL_NMS_THRESH)

    topk_valid_boxes = tf.reshape(topk_valid_boxes_x1y1x2y2, (-1, 4))
    final_boxes = tf.gather(
        topk_valid_boxes,
        nms_indices, name='boxes')
    final_scores = tf.gather(topk_valid_scores, nms_indices, name='scores')
    final_probs = tf.gather(topk_valid_scores, nms_indices, name='probs')
    return final_boxes, final_scores


@under_name_scope()
def sample_fast_rcnn_targets(boxes, gt_boxes, gt_labels):
    """
    Args:
        boxes: nx4 region proposals, floatbox
        gt_boxes: mx4, floatbox
        gt_labels: m, int32

    Returns:
        sampled_boxes: tx4 floatbox, the rois
        target_boxes: tx4 encoded box, the regression target
        labels: t labels
    """
    @under_name_scope()
    def assign_class_to_roi(iou, gt_boxes, gt_labels):
        """
        Args:
            iou: nxm (nr_proposal x nr_gt)
        Returns:
            fg_mask: n boolean, whether each roibox is fg
            roi_labels: n int32, best label for each roi box
            best_gt_boxes: nx4
        """
        # find best gt box for each roi box
        best_iou_ind = tf.argmax(iou, axis=1)   # n, each in 1~m
        best_iou = tf.reduce_max(iou, axis=1)   # n,
        best_gt_boxes = tf.gather(gt_boxes, best_iou_ind)   # nx4
        best_gt_labels = tf.gather(gt_labels, best_iou_ind)     # n, each in 1~C

        fg_mask = best_iou >= config.FASTRCNN_FG_THRESH
        return fg_mask, best_gt_labels, best_gt_boxes

    iou = pairwise_iou(boxes, gt_boxes)     # nxm

    with tf.name_scope('proposal_metrics'):
        # find best roi for each gt, for summary only
        best_iou = tf.reduce_max(iou, axis=0)
        mean_best_iou = tf.reduce_mean(best_iou, name='best_iou_per_gt')
        summaries = [mean_best_iou]
        with tf.device('/cpu:0'):
            for th in [0.3, 0.5]:
                recall = tf.truediv(
                    tf.count_nonzero(best_iou >= th),
                    tf.size(best_iou, out_type=tf.int64),
                    name='recall_iou{}'.format(th))
                summaries.append(recall)
        add_moving_summary(*summaries)

    # n, n, nx4
    fg_mask, roi_labels, best_gt_boxes = assign_class_to_roi(iou, gt_boxes, gt_labels)

    # don't have to add gt for training, but add it anyway
    fg_inds = tf.reshape(tf.where(fg_mask), [-1])
    fg_inds = tf.concat([fg_inds, tf.cast(
        tf.range(tf.size(gt_labels)) + tf.shape(boxes)[0],
        tf.int64)], 0)
    num_fg = tf.size(fg_inds)
    num_fg = tf.minimum(int(
        config.FASTRCNN_BATCH_PER_IM * config.FASTRCNN_FG_RATIO),
        num_fg, name='num_fg')
    fg_inds = tf.slice(tf.random_shuffle(fg_inds), [0], [num_fg])

    bg_inds = tf.where(tf.logical_not(fg_mask))[:, 0]
    num_bg = tf.size(bg_inds)
    num_bg = tf.minimum(config.FASTRCNN_BATCH_PER_IM - num_fg, num_bg, name='num_bg')
    bg_inds = tf.slice(tf.random_shuffle(bg_inds), [0], [num_bg])

    add_moving_summary(num_fg, num_bg)

    all_boxes = tf.concat([boxes, gt_boxes], axis=0)
    all_matched_gt_boxes = tf.concat([best_gt_boxes, gt_boxes], axis=0)
    all_labels = tf.concat([roi_labels, gt_labels], axis=0)

    ind_in_all = tf.concat([fg_inds, bg_inds], axis=0)   # ind in all n+m boxes
    ret_boxes = tf.gather(all_boxes, ind_in_all, name='sampled_boxes')
    ret_matched_gt_boxes = tf.gather(all_matched_gt_boxes, ind_in_all)
    ret_encoded_boxes = encode_bbox_target(ret_matched_gt_boxes, ret_boxes)
    ret_encoded_boxes = ret_encoded_boxes * tf.constant(config.FASTRCNN_BBOX_REG_WEIGHTS)
    # bg boxes will not be trained on

    ret_labels = tf.concat(
        [tf.gather(all_labels, fg_inds),
         tf.zeros_like(bg_inds, dtype=tf.int64)], axis=0, name='sampled_labels')
    return ret_boxes, tf.stop_gradient(ret_encoded_boxes), tf.stop_gradient(ret_labels)


@under_name_scope()
def crop_and_resize(image, boxes, size):
    """
    Better-aligned version of tf.image.crop_and_resize,
    following our definition of floating point boxes.

    Args:
        image: 1CHW
        boxes: nx4, x1y1x2y2
        size (int):

    Returns:
        n,C,size,size
    """
    @under_name_scope()
    def transform_fpcoor_for_tf(boxes, image_shape, crop_shape):
        """
        The way tf.image.crop_and_resize works (with normalized box):
        Initial point (the value of output[0]): x0_box * (W_img - 1)
        Spacing: w_box * (W_img - 1) / (W_crop - 1)
        Use the above grid to bilinear sample.

        However, what we want is (with fpcoor box):
        Spacing: w_box / W_crop
        Initial point: x0_box + spacing/2 - 0.5
        (-0.5 because bilinear sample assumes floating point coordinate (0.0, 0.0) is the same as pixel value (0, 0))

        This function transform fpcoor boxes to a format to be used by tf.image.crop_and_resize

        Returns:
            y1x1y2x2
        """
        x0, y0, x1, y1 = tf.split(boxes, 4, axis=1)

        spacing_w = (x1 - x0) / tf.to_float(crop_shape[1])
        spacing_h = (y1 - y0) / tf.to_float(crop_shape[0])

        nx0 = (x0 + spacing_w / 2 - 0.5) / tf.to_float(image_shape[1] - 1)
        ny0 = (y0 + spacing_h / 2 - 0.5) / tf.to_float(image_shape[0] - 1)

        nw = spacing_w * tf.to_float(crop_shape[1] - 1) / tf.to_float(image_shape[1] - 1)
        nh = spacing_h * tf.to_float(crop_shape[0] - 1) / tf.to_float(image_shape[0] - 1)

        return tf.concat([ny0, nx0, ny0 + nh, nx0 + nw], axis=1)

    image_shape = tf.shape(image)[2:]
    boxes = transform_fpcoor_for_tf(boxes, image_shape, [size, size])
    image = tf.transpose(image, [0, 2, 3, 1])   # 1hwc
    ret = tf.image.crop_and_resize(
        image, boxes,
        tf.zeros([tf.shape(boxes)[0]], dtype=tf.int32),
        crop_size=[size, size])
    ret = tf.transpose(ret, [0, 3, 1, 2])   # ncss
    return ret


@under_name_scope()
def roi_align(featuremap, boxes, output_shape):
    """
    Args:
        featuremap: 1xCxHxW
        boxes: Nx4 floatbox
        output_shape: int

    Returns:
        NxCxoHxoW
    """

    image_shape = tf.shape(featuremap)[2:]

    boxes = tf.stop_gradient(boxes)  # TODO
    # sample 4 locations per roi bin
    ret = crop_and_resize(featuremap, boxes, output_shape * 2)
    ret = tf.nn.avg_pool(ret, [1, 1, 2, 2], [1, 1, 2, 2], padding='SAME', data_format='NCHW')
    return ret


@layer_register(log_shape=True)
def fastrcnn_head(feature, num_classes):
    """
    Args:
        feature (NxCx7x7):
        num_classes(int): num_category + 1

    Returns:
        cls_logits (Nxnum_class), reg_logits (Nx num_class-1 x 4)
    """
    feature = GlobalAvgPooling('gap', feature, data_format='NCHW')
    classification = FullyConnected(
        'class', feature, num_classes,
        W_init=tf.random_normal_initializer(stddev=0.01))
    box_regression = FullyConnected(
        'box', feature, (num_classes - 1) * 4,
        W_init=tf.random_normal_initializer(stddev=0.001))
    box_regression = tf.reshape(box_regression, (-1, num_classes - 1, 4))
    return classification, box_regression


@under_name_scope()
def fastrcnn_predict_boxes(labels, box_logits):
    """
    Args:
        labels: n,
        box_logits: nx(C-1)x4

    Returns:
        fg_ind: fg, indices into n
        fg_box_logits: fgx4

    """
    fg_ind = tf.reshape(tf.where(labels > 0), [-1])  # nfg,
    fg_labels = tf.gather(labels, fg_ind)   # nfg,

    ind_2d = tf.stack([fg_ind, fg_labels - 1], axis=1)  # nfgx2
    # n x c-1 x 4 -> nfgx4
    fg_box_logits = tf.gather_nd(box_logits, tf.stop_gradient(ind_2d))
    return fg_ind, fg_box_logits


@under_name_scope()
def fastrcnn_losses(labels, boxes, label_logits, box_logits):
    """
    Args:
        labels: n,
        boxes: nx4, encoded
        label_logits: nxC
        box_logits: nx(C-1)x4
    """
    label_loss = tf.nn.sparse_softmax_cross_entropy_with_logits(
        labels=labels, logits=label_logits)
    label_loss = tf.reduce_mean(label_loss, name='label_loss')
    prediction = tf.argmax(label_logits, axis=1, name='label_prediction')
    correct = tf.to_float(tf.equal(prediction, labels))  # boolean/integer gather is unavailable on GPU
    accuracy = tf.reduce_mean(correct, name='accuracy')

    # n x c-1 x 4 -> nfg x 4
    fg_ind, fg_box_logits = fastrcnn_predict_boxes(labels, box_logits)
    fg_boxes = tf.gather(boxes, fg_ind)  # nfgx4

    fg_label_pred = tf.argmax(tf.gather(label_logits, fg_ind), axis=1)
    num_zero = tf.reduce_sum(tf.cast(tf.equal(fg_label_pred, 0), tf.int32), name='num_zero')
    false_negative = tf.truediv(num_zero, tf.size(fg_ind), name='false_negative')
    fg_correct = tf.gather(correct, fg_ind)
    fg_accuracy = tf.reduce_mean(fg_correct, name='fg_accuracy')

    box_loss = tf.losses.huber_loss(
        fg_boxes, fg_box_logits, reduction=tf.losses.Reduction.SUM)
    box_loss = tf.truediv(
        box_loss, tf.to_float(tf.shape(labels)[0]), name='box_loss')

    for k in [label_loss, box_loss, accuracy, fg_accuracy, false_negative]:
        add_moving_summary(k)
    return label_loss, box_loss


def maskrcnn_head(feature, num_class):
    """
    Args:
        feature (NxCx7x7):
        num_classes(int): num_category + 1

    Returns:
        mask_logits (N x num_category x 14 x 14):
    """
    with tf.variable_scope('maskrcnn'):
        l = Deconv2D('deconv', feature, 256, 2, stride=2, nl=tf.nn.relu,
                     W_init=tf.random_normal_initializer(stddev=0.001))
        l = Conv2D('conv', l, num_class - 1, 1,
                   W_init=tf.random_normal_initializer(stddev=0.001))
        return l


@under_name_scope()
def maskrcnn_loss():
    pass<|MERGE_RESOLUTION|>--- conflicted
+++ resolved
@@ -9,11 +9,7 @@
 from tensorpack.tfutils.argscope import argscope
 from tensorpack.tfutils.scope_utils import under_name_scope
 from tensorpack.models import (
-<<<<<<< HEAD
-    Conv2D, FullyConnected, GlobalAvgPooling, Deconv2D)
-=======
-    Conv2D, FullyConnected, GlobalAvgPooling, layer_register)
->>>>>>> acfb57c2
+    Conv2D, FullyConnected, GlobalAvgPooling, layer_register, Deconv2D)
 
 from utils.box_ops import pairwise_iou
 import config
